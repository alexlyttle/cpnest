#! /usr/bin/env python
# coding: utf-8

import multiprocessing as mp
import cProfile
import time
import os

class CPNest(object):
    """
    Class to control CPNest sampler
    cp = CPNest(usermodel,nlive=100,output='./',verbose=0,seed=None,maxmcmc=100,nthreads=None,balanced_sampling = True)
    
    Input variables:
    usermodel : an object inheriting cpnest.model.Model that defines the user's problem
    nlive : Number of live points (100)
    poolsize: Number of objects in the sampler pool (100)
    output : output directory (./)
    verbose: Verbosity, 0=silent, 1=progress, 2=diagnostic, 3=detailed diagnostic
    seed: random seed (default: 1234)
    maxmcmc: maximum MCMC points for sampling chains (100)
    nthreads: number of parallel samplers. Default (None) uses mp.cpu_count() to autodetermine
    """
    def __init__(self,
                 usermodel,
                 nlive      = 100,
                 poolsize   = 100,
                 output     = './',
                 verbose    = 0,
                 seed       = None,
                 maxmcmc    = 100,
                 nthreads   = None,
                 nhamiltonian = 0):
        if nthreads is None:
            nthreads = mp.cpu_count()
        print('Running with {0} parallel threads'.format(nthreads))
        from .sampler import HamiltonianMonteCarloSampler, MetropolisHastingsSampler
        from .NestedSampling import NestedSampler
        from .proposal import DefaultProposalCycle, HamiltonianProposalCycle
        self.user     = usermodel
        self.verbose  = verbose
        self.output   = output
        self.poolsize = poolsize
        
        if seed is None: self.seed=1234
        else:
            self.seed=seed
        
        self.NS = NestedSampler(self.user,
                                nlive          = nlive,
                                output         = output,
                                verbose        = verbose,
                                seed           = self.seed,
                                prior_sampling = False)

        self.process_pool = []

        self.consumer_pipes = []
        
<<<<<<< HEAD
        # check for the number of threads requested bby the user and allocate the resources
        # accordingly
        
        if nthreads==1:
            nhmc = nthreads
            nmh  = 0
        elif nthreads%2==0:
            nhmc = nthreads/2
            nmh  = nthreads/2
        else:
            nhmc = nthreads/2
            nmh  = nthreads - nhmc

        for i in range(nhmc):
            sampler = HamiltonianMonteCarloSampler(self.user,
=======
        for i in range(nthreads-nhamiltonian):
            sampler = MetropolisHastingsSampler(self.user,
>>>>>>> c6ef1cc4
                              maxmcmc,
                              verbose   = verbose,
                              output    = output,
                              poolsize  = poolsize,
                              seed      = self.seed+i,
                              proposal  = DefaultProposalCycle()
                              )
            # We set up pipes between the nested sampling and the various sampler processes
            consumer, producer = mp.Pipe(duplex=True)
            self.consumer_pipes.append(consumer)
            p = mp.Process(target=sampler.produce_sample, args=(producer, self.NS.logLmin, ))
            self.process_pool.append(p)
        
        for i in range(nthreads-nhamiltonian,nthreads):
            sampler = HamiltonianMonteCarloSampler(self.user,
                              maxmcmc,
                              verbose  = verbose,
                              output   = output,
                              poolsize = poolsize,
                              seed     = self.seed+i,
                              proposal = HamiltonianProposalCycle(model=self.user)
                              )
            # We set up pipes between the nested sampling and the various sampler processes
            consumer, producer = mp.Pipe(duplex=True)
            self.consumer_pipes.append(consumer)
            p = mp.Process(target=sampler.produce_sample, args=(producer, self.NS.logLmin, ))
            self.process_pool.append(p)
        

    def run(self):
        """
        Run the sampler
        """
        import numpy as np
        import os
        from .nest2pos import draw_posterior_many, redraw_mcmc_chain

        for each in self.process_pool:
            each.start()
        
        self.NS.nested_sampling_loop(self.consumer_pipes)

        for each in self.process_pool:
            each.join()

        if self.verbose>1: self.plot()

    def get_posterior(self):
        """
        Returns posterior samples

        Returns
        pos : `np.ndarray`
        """
        import numpy.lib.recfunctions as rfn
        self.nested_samples = rfn.stack_arrays(
                [self.NS.nested_samples[j].asnparray()
                    for j in range(len(self.NS.nested_samples))]
                ,usemask=False)
        self.posterior_samples = draw_posterior_many([self.nested_samples],[self.NS.Nlive],verbose=self.verbose)
        self.posterior_samples = np.array(self.posterior_samples)
        # TODO: Replace with something to output samples in whatever format
        np.savetxt(os.path.join(
            self.NS.output_folder,'posterior.dat'),
            self.posterior_samples.ravel(),
            header=' '.join(self.posterior_samples.dtype.names),
            newline='\n',delimiter=' ')

    def plot(self):
        """
        Make some plots of the posterior and nested samples
        """
        pos = self.posterior_samples
        from . import plot
        for n in pos.dtype.names:
            plot.plot_hist(pos[n].ravel(),name=n,filename=os.path.join(self.output,'posterior_{0}.png'.format(n)))
        for n in self.nested_samples.dtype.names:
            plot.plot_chain(self.nested_samples[n],name=n,filename=os.path.join(self.output,'nschain_{0}.png'.format(n)))
        import numpy as np
        plotting_posteriors = np.squeeze(pos.view((pos.dtype[0], len(pos.dtype.names))))
        plot.plot_corner(plotting_posteriors,labels=pos.dtype.names,filename=os.path.join(self.output,'corner.png'))

    def worker_sampler(self,*args):
        cProfile.runctx('self.Evolver.produce_sample(*args)', globals(), locals(), 'prof_sampler.prof')
    
    def worker_ns(self,*args):
        cProfile.runctx('self.NS.nested_sampling_loop(*args)', globals(), locals(), 'prof_nested_sampling.prof')

    def profile(self):
        for i in range(0,self.NUMBER_OF_PRODUCER_PROCESSES):
            p = mp.Process(target=self.worker_sampler, args=(self.queues[i%len(self.queues)], self.NS.logLmin ))
            self.process_pool.append(p)
        for i in range(0,self.NUMBER_OF_CONSUMER_PROCESSES):
            p = mp.Process(target=self.worker_ns, args=(self.queues, self.port, self.authkey))
            self.process_pool.append(p)
        for each in self.process_pool:
            each.start()<|MERGE_RESOLUTION|>--- conflicted
+++ resolved
@@ -57,26 +57,8 @@
 
         self.consumer_pipes = []
         
-<<<<<<< HEAD
-        # check for the number of threads requested bby the user and allocate the resources
-        # accordingly
-        
-        if nthreads==1:
-            nhmc = nthreads
-            nmh  = 0
-        elif nthreads%2==0:
-            nhmc = nthreads/2
-            nmh  = nthreads/2
-        else:
-            nhmc = nthreads/2
-            nmh  = nthreads - nhmc
-
-        for i in range(nhmc):
-            sampler = HamiltonianMonteCarloSampler(self.user,
-=======
         for i in range(nthreads-nhamiltonian):
             sampler = MetropolisHastingsSampler(self.user,
->>>>>>> c6ef1cc4
                               maxmcmc,
                               verbose   = verbose,
                               output    = output,
