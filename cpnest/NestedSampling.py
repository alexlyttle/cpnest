--- conflicted
+++ resolved
@@ -237,11 +237,7 @@
             loops           = 0
             while(True):
                 loops += 1
-<<<<<<< HEAD
-                self.acceptance, sub_acceptance, self.jumps, proposed = self.manager.consumer_pipes[self.queue_counter].recv()
-=======
                 acceptance, sub_acceptance, self.jumps, proposed = self.manager.consumer_pipes[self.queue_counter].recv()
->>>>>>> 1a855b6f
                 if proposed.logL > self.logLmin.value:
                     # replace worst point with new one
                     self.params[k]     = proposed
@@ -250,23 +246,12 @@
                     break
                 else:
                     # resend it to the producer
-<<<<<<< HEAD
-#                    print (self.queue_counter, k)
-                    self.manager.consumer_pipes[self.queue_counter].send(self.params[k])
-                    # try the next sampler
-#                    self.queue_counter = (self.queue_counter + 1) % len(self.manager.consumer_pipes)
-
-            if self.verbose:
-                sys.stderr.write("{0:d}: n:{1:4d} acc:{2:.3f} sub_acc:{3:.3f} H: {4:.2f} logL {5:.5f} --> {6:.5f} dZ: {7:.3f} logZ: {8:.3f} logLmax: {9:.2f}\n"\
-                .format(self.iteration, self.jumps, self.acceptance/float(loops), sub_acceptance, self.state.info,\
-=======
                     self.manager.consumer_pipes[self.queue_counter].send(self.params[k])
                     self.rejected += 1
             self.acceptance = float(self.accepted)/float(self.accepted + self.rejected)
             if self.verbose:
                 sys.stderr.write("{0:d}: n:{1:4d} NS_acc:{2:.3f} S{3:d}_acc:{4:.3f} sub_acc:{5:.3f} H: {6:.2f} logL {7:.5f} --> {8:.5f} dZ: {9:.3f} logZ: {10:.3f} logLmax: {11:.2f}\n"\
                 .format(self.iteration, self.jumps*loops, self.acceptance, k, acceptance, sub_acceptance, self.state.info,\
->>>>>>> 1a855b6f
                   logLtmp[k], self.params[k].logL, self.condition, self.state.logZ, self.logLmax))
                 sys.stderr.flush()
 
@@ -293,13 +278,8 @@
             while i < self.Nlive:
                 for j in range(nthreads): self.manager.consumer_pipes[j].send(self.model.new_point())
                 for j in range(nthreads):
-<<<<<<< HEAD
-                    while i<self.Nlive:
-                        self.acceptance,sub_acceptance,self.jumps,self.params[i] = self.manager.consumer_pipes[self.queue_counter].recv()
-=======
                     while i < self.Nlive:
                         acceptance,sub_acceptance,self.jumps,self.params[i] = self.manager.consumer_pipes[self.queue_counter].recv()
->>>>>>> 1a855b6f
                         self.queue_counter = (self.queue_counter + 1) % len(self.manager.consumer_pipes)
                         if self.params[i].logP!=-np.inf and self.params[i].logL!=-np.inf:
                             i+=1
